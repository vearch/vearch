package monitor

import (
	"context"
	"errors"
	"fmt"
<<<<<<< HEAD
=======

>>>>>>> 4aa2be81
	"github.com/prometheus/client_golang/prometheus"
	"github.com/prometheus/client_golang/prometheus/promhttp"
	"github.com/spf13/cast"
	"github.com/vearch/vearch/client"
	"github.com/vearch/vearch/util/errutil"
	"github.com/vearch/vearch/util/metrics/mserver"
	"github.com/vearch/vearch/util/netutil"
	"go.etcd.io/etcd/etcdserver"

	//"github.com/vearch/vearch/client"
	"net/http"
	"sync"
	"time"

	"github.com/vearch/vearch/config"
	"github.com/vearch/vearch/proto/entity"
	"github.com/vearch/vearch/util/log"
)

const (
	tp50  = 0.50
	tp90  = 0.90
	tp95  = 0.95
	tp99  = 0.99
	tp999 = 0.999
	max   = 1
)

var once sync.Once

type MonitorService struct {
	summaryDesc  *prometheus.Desc //summary
	dbDesc       *prometheus.Desc //Gauge
	mutex        sync.Mutex
	masterClient *client.Client
	etcdServer   *etcdserver.EtcdServer
	monitorPort  uint16
}

func Register(masterClient *client.Client, etcdServer *etcdserver.EtcdServer, monitorPort uint16) {
	var err error
	defer errutil.CatchError(&err)
	once.Do(func() {
		prometheus.MustRegister(NewMetricCollector(masterClient, etcdServer))
		http.Handle("/metrics", promhttp.Handler())
		go func() {
			if monitorPort > 0 {
				fmt.Println("***************** monitoring start in Port:", monitorPort)
				if err := http.ListenAndServe(":"+cast.ToString(monitorPort), nil); err != nil {
					fmt.Printf("Error occur when start server %v", err)
				}
			} else {
				log.Info("***************** skip register monitoring")
			}
		}()
	})
}

func NewMetricCollector(masterClient *client.Client, etcdServer *etcdserver.EtcdServer) prometheus.Collector {
	return &MonitorService{
		masterClient: masterClient,
		etcdServer:   etcdServer,
		summaryDesc: prometheus.NewDesc(
			"Vearch_request_duration_seconds",
			"metric for request api",
			[]string{"key", "method"},
			nil,
		),
		dbDesc: prometheus.NewDesc(
			"dbInfo",
			"vearch database info",
			[]string{"metric", "tag1", "tag2"}, nil),
	}
}

// Describe returns all descriptions of the collector.
func (collector *MonitorService) Describe(ch chan<- *prometheus.Desc) {
	ch <- collector.summaryDesc
	ch <- collector.dbDesc
}

//current node is master
func (ms *MonitorService) isMaster() bool {
	if ms.masterClient == nil {
		return false
	}
	if ms.etcdServer == nil {
		return false
	}
	if uint64(ms.etcdServer.ID()) == ms.etcdServer.Lead() {
		return true
	}
	return false
}

// Collect returns the current state of all metrics of the collector.
func (ms *MonitorService) Collect(ch chan<- prometheus.Metric) {
	var collectErr *error
	defer errutil.CatchError(collectErr)
	ms.mutex.Lock()
	defer ms.mutex.Unlock()

	metrics := SliceMetric()
	if len(metrics) == 0 {
		ch <- prometheus.MustNewConstSummary(ms.summaryDesc,
			0, 0, map[float64]float64{1: 0}, "nil", "nil",
		)
	} else {
		for _, element := range metrics {
			ch <- prometheus.MustNewConstSummary(
				ms.summaryDesc,
				uint64(element.Digest.Count()), element.Sum,
				map[float64]float64{
					tp50:  element.Digest.Quantile(tp50) * float64(element.Digest.Count()),
					tp90:  element.Digest.Quantile(tp90) * float64(element.Digest.Count()),
					tp95:  element.Digest.Quantile(tp95) * float64(element.Digest.Count()),
					tp99:  element.Digest.Quantile(tp99) * float64(element.Digest.Count()),
					tp999: element.Digest.Quantile(tp999) * float64(element.Digest.Count()),
					max:   element.Digest.Quantile(max) * float64(element.Digest.Count()),
				},
				element.Name, config.Conf().Global.Name,
			)
		}
	}

<<<<<<< HEAD
	if !ms.isMaster() {
		ch <- prometheus.MustNewConstMetric(ms.dbDesc, prometheus.CounterValue, 0, "nil", "nil", "nil")
		return
=======
	if config.Conf().Global.MergeRouter {
		if ms.masterClient == nil {
			ch <- prometheus.MustNewConstMetric(ms.dbDesc, prometheus.CounterValue, 0, "nil", "nil", "nil")
			return
		}
	} else {
		if !ms.isMaster() {
			ch <- prometheus.MustNewConstMetric(ms.dbDesc, prometheus.CounterValue, 0, "nil", "nil", "nil")
			return
		}
>>>>>>> 4aa2be81
	}

	//start collect business info
	ctx, cancel := context.WithTimeout(context.Background(), time.Second*60)
	defer cancel()

	var ip string
<<<<<<< HEAD
	ip = config.Conf().Masters.Self().Address
=======
	if config.Conf().Global.MergeRouter {
		ip, _ = netutil.GetLocalIP()
	} else {
		ip = config.Conf().Masters.Self().Address
	}
>>>>>>> 4aa2be81

	stats := mserver.NewServerStats()
	servers, err := ms.masterClient.Master().QueryServers(ctx)
	if err != nil {
		log.Error("got server by prefix err:[%s]", err.Error())
	}

	ch <- prometheus.MustNewConstMetric(ms.dbDesc, prometheus.CounterValue, float64(len(servers)), "ServerNum", "*", "*")

	dbs, err := ms.masterClient.Master().QueryDBs(ctx)
	if err != nil {
		log.Error("got db by prefix err:[%s]", err.Error())
	}

	ch <- prometheus.MustNewConstMetric(ms.dbDesc, prometheus.CounterValue, float64(len(dbs)), "DBNum", "*", "*")
	spaces, err := ms.masterClient.Master().QuerySpacesByKey(ctx, entity.PrefixSpace)
	if err != nil {
		log.Error("got space by prefix err:[%s]", err.Error())
	}

	ch <- prometheus.MustNewConstMetric(ms.dbDesc, prometheus.CounterValue, float64(len(spaces)), "SpaceNum", "*", "*")

	statsChan := make(chan *mserver.ServerStats, len(servers))
	for _, s := range servers {
		go func(s *entity.Server) {
			defer func() {
				if r := recover(); r != nil {
					statsChan <- mserver.NewErrServerStatus(s.RpcAddr(), errors.New(cast.ToString(r)))
				}
			}()
			statsChan <- client.ServerStats(s.RpcAddr())
		}(s)
	}

	result := make([]*mserver.ServerStats, 0, len(servers))

	for {
		select {
		case s := <-statsChan:
			ch <- prometheus.MustNewConstMetric(ms.dbDesc, prometheus.CounterValue, float64(len(spaces)), "SpaceNum", s.Ip, "*")
			leaderNum := float64(0)
			for _, p := range s.PartitionInfos {
				if p.RaftStatus == nil {
					continue
				}
				if p.RaftStatus.Leader == p.RaftStatus.NodeID {
					leaderNum++
				}
			}
			ch <- prometheus.MustNewConstMetric(ms.dbDesc, prometheus.CounterValue, float64(leaderNum), "leaderNum", s.Ip, "*")
			result = append(result, s)
		case <-ctx.Done():
			log.Error("monitor timeout")
			return
		default:
			time.Sleep(time.Millisecond * 10)
			if len(result) >= len(servers) {
				close(statsChan)
				goto out
			}
		}
	}
out:
	spacePartitionIDMap := make(map[entity.PartitionID]*entity.Space)

	for _, s := range spaces {
		for _, p := range s.Partitions {
			spacePartitionIDMap[p.Id] = s
		}
	}

	dbMap := make(map[entity.DBID]string)
	for _, db := range dbs {
		dbMap[db.Id] = db.Name
	}

	partitionNum := 0
	docNumMap := make(map[*entity.Space]uint64)
	sizeMap := make(map[*entity.Space]int64)
	for _, s := range result {
		for _, p := range s.PartitionInfos {
			if p.RaftStatus == nil {
				continue
			}
			if p.RaftStatus.Leader == p.RaftStatus.NodeID {
				partitionNum++
				docNumMap[spacePartitionIDMap[p.PartitionID]] += p.DocNum
				ch <- prometheus.MustNewConstMetric(ms.dbDesc, prometheus.CounterValue, float64(p.DocNum), "PartitionDoc", p.Ip, cast.ToString(p.PartitionID))
				ch <- prometheus.MustNewConstMetric(ms.dbDesc, prometheus.CounterValue, float64(p.Size), "PartitionSize", p.Ip, cast.ToString(p.PartitionID))
			}
			sizeMap[spacePartitionIDMap[p.PartitionID]] += p.Size

		}
	}
	ch <- prometheus.MustNewConstMetric(ms.dbDesc, prometheus.CounterValue, float64(partitionNum), "partitionNum", "master", "*")

	for space, value := range docNumMap {
		if space == nil {
			continue
		}
		ch <- prometheus.MustNewConstMetric(ms.dbDesc, prometheus.CounterValue, float64(value), "docNum", dbMap[space.DBId], space.Name)
	}

	for space, value := range sizeMap {
		ch <- prometheus.MustNewConstMetric(ms.dbDesc, prometheus.CounterValue, float64(value), "sizeMap", dbMap[space.DBId], space.Name)
	}
	ch <- prometheus.MustNewConstMetric(ms.dbDesc, prometheus.CounterValue, float64(1-stats.Cpu.IdlePercent), "Cpu", "master", ip)

}<|MERGE_RESOLUTION|>--- conflicted
+++ resolved
@@ -4,17 +4,13 @@
 	"context"
 	"errors"
 	"fmt"
-<<<<<<< HEAD
-=======
-
->>>>>>> 4aa2be81
+
 	"github.com/prometheus/client_golang/prometheus"
 	"github.com/prometheus/client_golang/prometheus/promhttp"
 	"github.com/spf13/cast"
 	"github.com/vearch/vearch/client"
 	"github.com/vearch/vearch/util/errutil"
 	"github.com/vearch/vearch/util/metrics/mserver"
-	"github.com/vearch/vearch/util/netutil"
 	"go.etcd.io/etcd/etcdserver"
 
 	//"github.com/vearch/vearch/client"
@@ -133,22 +129,9 @@
 		}
 	}
 
-<<<<<<< HEAD
 	if !ms.isMaster() {
 		ch <- prometheus.MustNewConstMetric(ms.dbDesc, prometheus.CounterValue, 0, "nil", "nil", "nil")
 		return
-=======
-	if config.Conf().Global.MergeRouter {
-		if ms.masterClient == nil {
-			ch <- prometheus.MustNewConstMetric(ms.dbDesc, prometheus.CounterValue, 0, "nil", "nil", "nil")
-			return
-		}
-	} else {
-		if !ms.isMaster() {
-			ch <- prometheus.MustNewConstMetric(ms.dbDesc, prometheus.CounterValue, 0, "nil", "nil", "nil")
-			return
-		}
->>>>>>> 4aa2be81
 	}
 
 	//start collect business info
@@ -156,16 +139,7 @@
 	defer cancel()
 
 	var ip string
-<<<<<<< HEAD
 	ip = config.Conf().Masters.Self().Address
-=======
-	if config.Conf().Global.MergeRouter {
-		ip, _ = netutil.GetLocalIP()
-	} else {
-		ip = config.Conf().Masters.Self().Address
-	}
->>>>>>> 4aa2be81
-
 	stats := mserver.NewServerStats()
 	servers, err := ms.masterClient.Master().QueryServers(ctx)
 	if err != nil {

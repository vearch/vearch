--- conflicted
+++ resolved
@@ -148,11 +148,7 @@
 	}
 	filesize := info.Size()
 
-<<<<<<< HEAD
-	var (
-=======
     var (
->>>>>>> 0cf18c8c
 		rec              record
 		offset           int64
 		nextRecordOffset int64
@@ -186,8 +182,6 @@
 	if err == io.EOF {
 		err = nil
 	}
-<<<<<<< HEAD
-=======
 
 	var fixentry = func() (err error) {
 		if err = lf.openwrite(); err != nil {
@@ -208,7 +202,6 @@
 		err = fixentry()
 	}
 	
->>>>>>> 0cf18c8c
 	if filesize != nextRecordOffset {
 		log.Warn("logName[%v],fileSize[%v],corrupt data after offset[%v]", lf.name, filesize, nextRecordOffset)
 	}

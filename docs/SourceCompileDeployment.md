<<<<<<< HEAD
# Vearch Compile and Deploy

## Docker Deploy

#### Docker Hub Image Center 
 1. vearch base compile environment image address: https://hub.docker.com/r/vearch/vearch/tags
 2. vearch deploy image address: https://hub.docker.com/r/vearch/vearch/tags

#### Use Vearch Image Deploy
 1. take vearch:3.2.0 as an example
 2. docker pull vearch/vearch:3.2.0
 3. one docker deploy or distributed deployment
    1. ```If deploy a docker start vearch,master,ps,router start together: cat vearch/config/config.toml.example > config.toml nohup docker run -p 8817:8817 -p 9001:9001 -v $PWD/config.toml:/vearch/config.toml  vearch/vearch:3.2.0 all &```
    
    2. ```If distributed deploy ,modify vearch/config/config.toml and start separately```
    3. ```Modify vearch/config/config.toml ,refer the step 'Local Model'```
    4. ```Start separately image, modify step i 'all' to 'master' and 'ps' and 'router' ,master image must first start```

#### Use Base Image Compile And Deploy
 1. take vearch_env:3.2.0 as an example
 2. docker pull vearch/vearch_env:3.2.0
 3. sh vearch/cloud/complile.sh
 4. sh build.sh
 5. reference "User vearch image deploy" step 3

#### Use Script Create Base Image And Vearch Image
 1. build compile base environment image 
    1. go to $vearch/cloud dir
    2. run ./compile_env.sh you will got a image named vearch_env
 2. compile vearch
    1. go to $vearch/cloud dir
    2. run ./compile.sh you will compile Vearch in $vearch/build/bin , $vearch/build/lib
 3. make vearch image
    1. go to $vearch/cloud dir
    2. run ./build.sh you will got a image named vearch good luck
 4. how to use it 
    1. you can use docker run -it -v config.toml:/vearch/config.toml vearch all to start vearch by local model the last param has four type[ps, router ,master, all] all means tree type to start
 5. One-click build vearch image
    1. go to $vearch/cloud dir
    2. you can run ./run_docker.sh

## No Image Compile And Deploy

#### Dependent Environment 

   1. CentOS, Ubuntu and Mac OS are all OK (recommend CentOS >= 7.2).
   2. Go >= 1.11.2 required.
   3. Gcc >= 5 required.
   4. Cmake >= 3.17 required.
   5. OpenBLAS.
   6. [Faiss](https://github.com/facebookresearch/faiss) >= v1.6.4, You don't need to install it manually, the script installs it automatically. 
   7. [RocksDB](https://github.com/facebook/rocksdb) == 6.2.2 ***(optional)***. You don't need to install it manually, the script installs it automatically. But you need to manually install the dependencies of rocksdb. Please refer to the installation method: https://github.com/facebook/rocksdb/blob/master/INSTALL.md
   8. [Zfp](https://github.com/LLNL/zfp) == v0.5.5 ***(optional)***, You don't need to install it manually, the script installs it automatically.
   9. CUDA >= 9.0, if you want GPU support.
#### Compile 
   * Enter the `GOPATH` directory, `cd $GOPATH/src` `mkdir -p github.com/vearch` `cd github.com/vearch`
   * Download the source code: `git clone https://xxxxxx/vearch.git` ($vearch denotes the absolute path of vearch code)
   * Download the source code of subprojects gamma: ``cd vearch``  `git submodule update`
   * To add GPU Index support: change `BUILD_WITH_GPU` from `"off"` to `"on"` in `$vearch/engine/CMakeLists.txt` 
   * Compile vearch and gamma
      1. `cd build`
      2. `sh build.sh`
      when `vearch` file generated, it is ok.
      
#### Deploy
   Before run vearch, you shuld set `LD_LIBRARY_PATH`, Ensure that system can find gamma dynamic libraries. The gamma dynamic library that has been compiled is in the $vearch/build/gamma_build folder.
   ##### 1 Local Model
   * generate config file conf.toml
     
```
[global]
    # the name will validate join cluster by same name
    name = "vearch"
    # you data save to disk path ,If you are in a production environment, You'd better set absolute paths
    data = ["datas/"]
    # log path , If you are in a production environment, You'd better set absolute paths
    log = "logs/"
    # default log type for any model
    level = "debug"
    # master <-> ps <-> router will use this key to send or receive data
    signkey = "vearch"
    skip_auth = true

# if you are master you'd better set all config for router and ps and router and ps use default config it so cool
[[masters]]
    # name machine name for cluster
    name = "m1"
    # ip or domain
    address = "127.0.0.1"
    # api port for http server
    api_port = 8817
    # port for etcd server
    etcd_port = 2378
    # listen_peer_urls List of comma separated URLs to listen on for peer traffic.
    # advertise_peer_urls List of this member's peer URLs to advertise to the rest of the cluster. The URLs needed to be a comma-separated list.
    etcd_peer_port = 2390
    # List of this member's client URLs to advertise to the public.
    # The URLs needed to be a comma-separated list.
    # advertise_client_urls AND listen_client_urls
    etcd_client_port = 2370
    skip_auth = true

[router]
    # port for server
    port = 9001
    # skip auth for client visit data
    skip_auth = true

[ps]
    # port for server
    rpc_port = 8081
    # raft config begin
    raft_heartbeat_port = 8898
    raft_replicate_port = 8899
    heartbeat-interval = 200 #ms
    raft_retain_logs = 10000
    raft_replica_concurrency = 1
    raft_snap_concurrency = 1 
```
   * start

````
./vearch -conf conf.toml all
````

   ##### 2 Cluster Model
   > vearch has three module: `ps`(PartitionServer) , `master`, `router`, run `./vearch -f conf.toml ps/router/master` start ps/router/master module

   > Now we have five machine, two master, two ps and one router

* master
    * 192.168.1.1
    * 192.168.1.2
* ps
    * 192.168.1.3
    * 192.168.1.4
* router
    * 192.168.1.5
* generate config file conf.toml

````
[global]
    name = "vearch"
    data = ["datas/"]
    log = "logs/"
    level = "debug"
    signkey = "vearch"
    skip_auth = true

# if you are master you'd better set all config for router and ps and router and ps use default config it so cool
[[masters]]
    name = "m1"
    address = "192.168.1.1"
    api_port = 8817
    etcd_port = 2378
    etcd_peer_port = 2390
    etcd_client_port = 2370
[[masters]]
    name = "m2"
    address = "192.168.1.2"
    api_port = 8817
    etcd_port = 2378
    etcd_peer_port = 2390
    etcd_client_port = 2370
[router]
    port = 9001
    skip_auth = true
[ps]
    rpc_port = 8081
    raft_heartbeat_port = 8898
    raft_replicate_port = 8899
    heartbeat-interval = 200 #ms
    raft_retain_logs = 10000
    raft_replica_concurrency = 1
    raft_snap_concurrency = 1
````
* on 192.168.1.1 , 192.168.1.2  run master

````
./vearch -conf conf.toml master
````

* on 192.168.1.3 , 192.168.1.4 run ps

````
./vearch -conf conf.toml ps
````

* on 192.168.1.5 run router

````
./vearch -conf conf.toml router
````
=======
# Vearch Compile and Deploy

## Docker Deploy

#### Docker Hub Image Center 
 1. vearch base compile environment image address: https://hub.docker.com/r/vearch/vearch/tags
 2. vearch deploy image address: https://hub.docker.com/r/vearch/vearch/tags

#### Use Vearch Image Deploy
 1. take vearch:3.2.0 as an example
 2. docker pull vearch/vearch:3.2.0
 3. one docker deploy or distributed deployment
    1. ```If deploy a docker start vearch,master,ps,router start together: cat vearch/config/config.toml.example > config.toml nohup docker run -p 8817:8817 -p 9001:9001 -v $PWD/config.toml:/vearch/config.toml  vearch/vearch:3.2.0 all &```
    
    2. ```If distributed deploy ,modify vearch/config/config.toml and start separately```
    3. ```Modify vearch/config/config.toml ,refer the step 'Local Model'```
    4. ```Start separately image, modify step i 'all' to 'master' and 'ps' and 'router' ,master image must first start```

#### Use Base Image Compile And Deploy
 1. take vearch_env:3.2.0 as an example
 2. docker pull vearch/vearch_env:3.2.0
 3. sh vearch/cloud/complile.sh
 4. sh build.sh
 5. reference "User vearch image deploy" step 3

#### Use Script Create Base Image And Vearch Image
 1. build compile base environment image 
    1. go to $vearch/cloud dir
    2. run ./compile_env.sh you will got a image named vearch_env
 2. compile vearch
    1. go to $vearch/cloud dir
    2. run ./compile.sh you will compile Vearch in $vearch/build/bin , $vearch/build/lib
 3. make vearch image
    1. go to $vearch/cloud dir
    2. run ./build.sh you will got a image named vearch good luck
 4. how to use it 
    1. you can use docker run -it -v config.toml:/vearch/config.toml vearch all to start vearch by local model the last param has four type[ps, router ,master, all] all means tree type to start
 5. One-click build vearch image
    1. go to $vearch/cloud dir
    2. you can run ./run_docker.sh

## No Image Compile And Deploy

#### Dependent Environment 

   1. CentOS, Ubuntu and Mac OS are all OK (recommend CentOS >= 7.2).
   2. go >= 1.11.2 required.
   3. gcc >= 5 required.
   4. cmake >= 3.17 required.
   5. OpenBLAS.
   6. [RocksDB](https://github.com/facebook/rocksdb) == 6.2.2 ***(optional)***. You don't need to install it manually, the script installs it automatically. But you need to manually install the dependencies of rocksdb. Please refer to the installation method: https://github.com/facebook/rocksdb/blob/master/INSTALL.md
   7. [zfp](https://github.com/LLNL/zfp) == v0.5.5 ***(optional)***, You don't need to install it manually, the script installs it automatically.
   8. CUDA >= 9.0, if you want GPU support.
#### Compile 
   * Enter the `GOPATH` directory, `cd $GOPATH/src` `mkdir -p github.com/vearch` `cd github.com/vearch`
   * Download the source code: `git clone https://github.com/vearch/vearch.git` ($vearch denotes the absolute path of vearch code)
   * Download the source code of subprojects gamma: ``cd vearch``  `git submodule update`
   * To add GPU Index support: change `BUILD_WITH_GPU` from `"off"` to `"on"` in `$vearch/engine/CMakeLists.txt` 
   * Compile vearch and gamma
      1. `cd build`
      2. `sh build.sh`
      when `vearch` file generated, it is ok.
      
#### Deploy
   Before run vearch, you shuld set `LD_LIBRARY_PATH`, Ensure that system can find gamma dynamic libraries. The gamma dynamic library that has been compiled is in the $vearch/build/gamma_build folder.
   ##### 1 Local Model
   * generate config file conf.toml
     
```
[global]
    # the name will validate join cluster by same name
    name = "vearch"
    # you data save to disk path ,If you are in a production environment, You'd better set absolute paths
    data = ["datas/"]
    # log path , If you are in a production environment, You'd better set absolute paths
    log = "logs/"
    # default log type for any model
    level = "debug"
    # master <-> ps <-> router will use this key to send or receive data
    signkey = "vearch"
    skip_auth = true

# if you are master you'd better set all config for router and ps and router and ps use default config it so cool
[[masters]]
    # name machine name for cluster
    name = "m1"
    # ip or domain
    address = "127.0.0.1"
    # api port for http server
    api_port = 8817
    # port for etcd server
    etcd_port = 2378
    # listen_peer_urls List of comma separated URLs to listen on for peer traffic.
    # advertise_peer_urls List of this member's peer URLs to advertise to the rest of the cluster. The URLs needed to be a comma-separated list.
    etcd_peer_port = 2390
    # List of this member's client URLs to advertise to the public.
    # The URLs needed to be a comma-separated list.
    # advertise_client_urls AND listen_client_urls
    etcd_client_port = 2370
    skip_auth = true

[router]
    # port for server
    port = 9001
    # skip auth for client visit data
    skip_auth = true

[ps]
    # port for server
    rpc_port = 8081
    # raft config begin
    raft_heartbeat_port = 8898
    raft_replicate_port = 8899
    heartbeat-interval = 200 #ms
    raft_retain_logs = 10000
    raft_replica_concurrency = 1
    raft_snap_concurrency = 1 
```
   * start

````
./vearch -conf conf.toml all
````

   ##### 2 Cluster Model
   > vearch has three module: `ps`(PartitionServer) , `master`, `router`, run `./vearch -f conf.toml ps/router/master` start ps/router/master module

   > Now we have five machine, two master, two ps and one router

* master
    * 192.168.1.1
    * 192.168.1.2
* ps
    * 192.168.1.3
    * 192.168.1.4
* router
    * 192.168.1.5
* generate config file conf.toml

````
[global]
    name = "vearch"
    data = ["datas/"]
    log = "logs/"
    level = "debug"
    signkey = "vearch"
    skip_auth = true

# if you are master you'd better set all config for router and ps and router and ps use default config it so cool
[[masters]]
    name = "m1"
    address = "192.168.1.1"
    api_port = 8817
    etcd_port = 2378
    etcd_peer_port = 2390
    etcd_client_port = 2370
[[masters]]
    name = "m2"
    address = "192.168.1.2"
    api_port = 8817
    etcd_port = 2378
    etcd_peer_port = 2390
    etcd_client_port = 2370
[router]
    port = 9001
    skip_auth = true
[ps]
    rpc_port = 8081
    raft_heartbeat_port = 8898
    raft_replicate_port = 8899
    heartbeat-interval = 200 #ms
    raft_retain_logs = 10000
    raft_replica_concurrency = 1
    raft_snap_concurrency = 1
````
* on 192.168.1.1 , 192.168.1.2  run master

````
./vearch -conf conf.toml master
````

* on 192.168.1.3 , 192.168.1.4 run ps

````
./vearch -conf conf.toml ps
````

* on 192.168.1.5 run router

````
./vearch -conf conf.toml router
````

>>>>>>> b67b7751
<|MERGE_RESOLUTION|>--- conflicted
+++ resolved
@@ -1,198 +1,3 @@
-<<<<<<< HEAD
-# Vearch Compile and Deploy
-
-## Docker Deploy
-
-#### Docker Hub Image Center 
- 1. vearch base compile environment image address: https://hub.docker.com/r/vearch/vearch/tags
- 2. vearch deploy image address: https://hub.docker.com/r/vearch/vearch/tags
-
-#### Use Vearch Image Deploy
- 1. take vearch:3.2.0 as an example
- 2. docker pull vearch/vearch:3.2.0
- 3. one docker deploy or distributed deployment
-    1. ```If deploy a docker start vearch,master,ps,router start together: cat vearch/config/config.toml.example > config.toml nohup docker run -p 8817:8817 -p 9001:9001 -v $PWD/config.toml:/vearch/config.toml  vearch/vearch:3.2.0 all &```
-    
-    2. ```If distributed deploy ,modify vearch/config/config.toml and start separately```
-    3. ```Modify vearch/config/config.toml ,refer the step 'Local Model'```
-    4. ```Start separately image, modify step i 'all' to 'master' and 'ps' and 'router' ,master image must first start```
-
-#### Use Base Image Compile And Deploy
- 1. take vearch_env:3.2.0 as an example
- 2. docker pull vearch/vearch_env:3.2.0
- 3. sh vearch/cloud/complile.sh
- 4. sh build.sh
- 5. reference "User vearch image deploy" step 3
-
-#### Use Script Create Base Image And Vearch Image
- 1. build compile base environment image 
-    1. go to $vearch/cloud dir
-    2. run ./compile_env.sh you will got a image named vearch_env
- 2. compile vearch
-    1. go to $vearch/cloud dir
-    2. run ./compile.sh you will compile Vearch in $vearch/build/bin , $vearch/build/lib
- 3. make vearch image
-    1. go to $vearch/cloud dir
-    2. run ./build.sh you will got a image named vearch good luck
- 4. how to use it 
-    1. you can use docker run -it -v config.toml:/vearch/config.toml vearch all to start vearch by local model the last param has four type[ps, router ,master, all] all means tree type to start
- 5. One-click build vearch image
-    1. go to $vearch/cloud dir
-    2. you can run ./run_docker.sh
-
-## No Image Compile And Deploy
-
-#### Dependent Environment 
-
-   1. CentOS, Ubuntu and Mac OS are all OK (recommend CentOS >= 7.2).
-   2. Go >= 1.11.2 required.
-   3. Gcc >= 5 required.
-   4. Cmake >= 3.17 required.
-   5. OpenBLAS.
-   6. [Faiss](https://github.com/facebookresearch/faiss) >= v1.6.4, You don't need to install it manually, the script installs it automatically. 
-   7. [RocksDB](https://github.com/facebook/rocksdb) == 6.2.2 ***(optional)***. You don't need to install it manually, the script installs it automatically. But you need to manually install the dependencies of rocksdb. Please refer to the installation method: https://github.com/facebook/rocksdb/blob/master/INSTALL.md
-   8. [Zfp](https://github.com/LLNL/zfp) == v0.5.5 ***(optional)***, You don't need to install it manually, the script installs it automatically.
-   9. CUDA >= 9.0, if you want GPU support.
-#### Compile 
-   * Enter the `GOPATH` directory, `cd $GOPATH/src` `mkdir -p github.com/vearch` `cd github.com/vearch`
-   * Download the source code: `git clone https://xxxxxx/vearch.git` ($vearch denotes the absolute path of vearch code)
-   * Download the source code of subprojects gamma: ``cd vearch``  `git submodule update`
-   * To add GPU Index support: change `BUILD_WITH_GPU` from `"off"` to `"on"` in `$vearch/engine/CMakeLists.txt` 
-   * Compile vearch and gamma
-      1. `cd build`
-      2. `sh build.sh`
-      when `vearch` file generated, it is ok.
-      
-#### Deploy
-   Before run vearch, you shuld set `LD_LIBRARY_PATH`, Ensure that system can find gamma dynamic libraries. The gamma dynamic library that has been compiled is in the $vearch/build/gamma_build folder.
-   ##### 1 Local Model
-   * generate config file conf.toml
-     
-```
-[global]
-    # the name will validate join cluster by same name
-    name = "vearch"
-    # you data save to disk path ,If you are in a production environment, You'd better set absolute paths
-    data = ["datas/"]
-    # log path , If you are in a production environment, You'd better set absolute paths
-    log = "logs/"
-    # default log type for any model
-    level = "debug"
-    # master <-> ps <-> router will use this key to send or receive data
-    signkey = "vearch"
-    skip_auth = true
-
-# if you are master you'd better set all config for router and ps and router and ps use default config it so cool
-[[masters]]
-    # name machine name for cluster
-    name = "m1"
-    # ip or domain
-    address = "127.0.0.1"
-    # api port for http server
-    api_port = 8817
-    # port for etcd server
-    etcd_port = 2378
-    # listen_peer_urls List of comma separated URLs to listen on for peer traffic.
-    # advertise_peer_urls List of this member's peer URLs to advertise to the rest of the cluster. The URLs needed to be a comma-separated list.
-    etcd_peer_port = 2390
-    # List of this member's client URLs to advertise to the public.
-    # The URLs needed to be a comma-separated list.
-    # advertise_client_urls AND listen_client_urls
-    etcd_client_port = 2370
-    skip_auth = true
-
-[router]
-    # port for server
-    port = 9001
-    # skip auth for client visit data
-    skip_auth = true
-
-[ps]
-    # port for server
-    rpc_port = 8081
-    # raft config begin
-    raft_heartbeat_port = 8898
-    raft_replicate_port = 8899
-    heartbeat-interval = 200 #ms
-    raft_retain_logs = 10000
-    raft_replica_concurrency = 1
-    raft_snap_concurrency = 1 
-```
-   * start
-
-````
-./vearch -conf conf.toml all
-````
-
-   ##### 2 Cluster Model
-   > vearch has three module: `ps`(PartitionServer) , `master`, `router`, run `./vearch -f conf.toml ps/router/master` start ps/router/master module
-
-   > Now we have five machine, two master, two ps and one router
-
-* master
-    * 192.168.1.1
-    * 192.168.1.2
-* ps
-    * 192.168.1.3
-    * 192.168.1.4
-* router
-    * 192.168.1.5
-* generate config file conf.toml
-
-````
-[global]
-    name = "vearch"
-    data = ["datas/"]
-    log = "logs/"
-    level = "debug"
-    signkey = "vearch"
-    skip_auth = true
-
-# if you are master you'd better set all config for router and ps and router and ps use default config it so cool
-[[masters]]
-    name = "m1"
-    address = "192.168.1.1"
-    api_port = 8817
-    etcd_port = 2378
-    etcd_peer_port = 2390
-    etcd_client_port = 2370
-[[masters]]
-    name = "m2"
-    address = "192.168.1.2"
-    api_port = 8817
-    etcd_port = 2378
-    etcd_peer_port = 2390
-    etcd_client_port = 2370
-[router]
-    port = 9001
-    skip_auth = true
-[ps]
-    rpc_port = 8081
-    raft_heartbeat_port = 8898
-    raft_replicate_port = 8899
-    heartbeat-interval = 200 #ms
-    raft_retain_logs = 10000
-    raft_replica_concurrency = 1
-    raft_snap_concurrency = 1
-````
-* on 192.168.1.1 , 192.168.1.2  run master
-
-````
-./vearch -conf conf.toml master
-````
-
-* on 192.168.1.3 , 192.168.1.4 run ps
-
-````
-./vearch -conf conf.toml ps
-````
-
-* on 192.168.1.5 run router
-
-````
-./vearch -conf conf.toml router
-````
-=======
 # Vearch Compile and Deploy
 
 ## Docker Deploy
@@ -385,5 +190,3 @@
 ````
 ./vearch -conf conf.toml router
 ````
-
->>>>>>> b67b7751
